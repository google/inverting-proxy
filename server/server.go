/*
Copyright 2018 Google Inc. All rights reserved.

Licensed under the Apache License, Version 2.0 (the "License");
you may not use this file except in compliance with the License.
You may obtain a copy of the License at

    http://www.apache.org/licenses/LICENSE-2.0

Unless required by applicable law or agreed to in writing, software
distributed under the License is distributed on an "AS IS" BASIS,
WITHOUT WARRANTIES OR CONDITIONS OF ANY KIND, either express or implied.
See the License for the specific language governing permissions and
limitations under the License.
*/

// Command server launches a stand-alone inverting proxy.
//
// Example usage:
//   go build -o ~/bin/inverting-proxy ./server/server.go
//   ~/bin/inverting-proxy --port 8081
package main

import (
	"bufio"
	"context"
	"crypto/sha256"
	"encoding/json"
	"flag"
	"fmt"
	"io"
	"log"
	"math/rand"
	"net"
	"net/http"
	"strings"
	"sync"
	"time"

<<<<<<< HEAD
	"context"

=======
>>>>>>> b5957ed0
	"github.com/google/inverting-proxy/agent/utils"
)

var (
	port = flag.Int("port", 0, "Port on which to listen")
)

// pendingRequest represents a frontend request
type pendingRequest struct {
	startTime time.Time
	req       *http.Request
	respChan  chan *http.Response
}

func newPendingRequest(r *http.Request) *pendingRequest {
	return &pendingRequest{
		startTime: time.Now(),
		req:       r,
		respChan:  make(chan *http.Response),
	}
}

type proxy struct {
	requestIDs    chan string
	randGenerator *rand.Rand

	// protects the map below
	sync.Mutex
	requests map[string]*pendingRequest
}

func newProxy() *proxy {
	return &proxy{
		requestIDs:    make(chan string),
		randGenerator: rand.New(rand.NewSource(time.Now().UnixNano())),
		requests:      make(map[string]*pendingRequest),
	}
}

func (p *proxy) handleAgentPostResponse(w http.ResponseWriter, r *http.Request, requestID string) {
	p.Lock()
	pending, ok := p.requests[requestID]
	p.Unlock()
	if !ok {
		log.Printf("Could not find pending request: %q", requestID)
		http.NotFound(w, r)
		return
	}
	resp, err := http.ReadResponse(bufio.NewReader(r.Body), pending.req)
	if err != nil {
		log.Printf("Could not parse response to request %q: %v", requestID, err)
		http.Error(w, "Failure parsing request body", http.StatusBadRequest)
		return
	}
	// We want to track whether or not the body has finished being read so that we can
	// make sure that this method does not return until after that. However, we do not
	// want to block the sending of the response to the client while it is being read.
	//
	// To accommodate both goals, we replace the response body with a pipereader, start
	// forwarding the response immediately, and then copy the original body to the
	// corresponding pipewriter.
	respBody := resp.Body
	defer respBody.Close()

	pr, pw := io.Pipe()
	defer pw.Close()

	resp.Body = pr
	select {
	case <-r.Context().Done():
		return
	case pending.respChan <- resp:
	}
	if _, err := io.Copy(pw, respBody); err != nil {
		log.Printf("Could not read response to request %q: %v", requestID, err)
		http.Error(w, "Failure reading request body", http.StatusInternalServerError)
	}
}

func (p *proxy) handleAgentGetRequest(w http.ResponseWriter, r *http.Request, requestID string) {
	p.Lock()
	pending, ok := p.requests[requestID]
	p.Unlock()
	if !ok {
		log.Printf("Could not find pending request: %q", requestID)
		http.NotFound(w, r)
		return
	}
	log.Printf("Returning pending request: %q", requestID)
	w.Header().Set(utils.HeaderRequestStartTime, pending.startTime.Format(time.RFC3339Nano))
	w.WriteHeader(http.StatusOK)
	pending.req.Write(w)
}

// waitForRequestIDs blocks until at least one request ID is available, and then returns
// a slice of all of the IDs available at that time.
//
// Note that any IDs returned by this method will never be returned again.
func (p *proxy) waitForRequestIDs(ctx context.Context) []string {
	var requestIDs []string
	select {
	case <-ctx.Done():
		return nil
	case <-time.After(30 * time.Second):
		return nil
	case id := <-p.requestIDs:
		requestIDs = append(requestIDs, id)
	}
	for {
		select {
		case id := <-p.requestIDs:
			requestIDs = append(requestIDs, id)
		default:
			return requestIDs
		}
	}
}

func (p *proxy) handleAgentListRequests(w http.ResponseWriter, r *http.Request) {
	requestIDs := p.waitForRequestIDs(r.Context())
	respJSON, err := json.Marshal(requestIDs)
	if err != nil {
		http.Error(w, fmt.Sprintf("Failure serializing the request IDs: %v", err), http.StatusInternalServerError)
		return
	}
	log.Printf("Reporting pending requests: %s", respJSON)
	w.WriteHeader(http.StatusOK)
	w.Write(respJSON)
}

func (p *proxy) handleAgentRequest(w http.ResponseWriter, r *http.Request, backendID string) {
	requestID := r.Header.Get(utils.HeaderRequestID)
	if requestID == "" {
		log.Printf("Received new backend list request from %q", backendID)
		p.handleAgentListRequests(w, r)
		return
	}
	if r.Method == http.MethodPost {
		log.Printf("Received new backend post request from %q", backendID)
		p.handleAgentPostResponse(w, r, requestID)
		return
	}
	log.Printf("Received new backend get request from %q", backendID)
	p.handleAgentGetRequest(w, r, requestID)
}

func (p *proxy) newID() string {
	sum := sha256.Sum256([]byte(fmt.Sprintf("%d", p.randGenerator.Int63())))
	return fmt.Sprintf("%x", sum)
}

// isHopByHopHeader determines whether or not the given header name represents
// a header that is specific to a single network hop and thus should not be
// retransmitted by a proxy.
//
// See: https://developer.mozilla.org/en-US/docs/Web/HTTP/Headers#hbh
func isHopByHopHeader(name string) bool {
	switch strings.ToLower(name) {
	case "connection", "keep-alive", "proxy-authenticate", "proxy-authorization", "te", "trailer", "transfer-encoding", "upgrade":
		return true
	default:
		return false
	}
}

func (p *proxy) ServeHTTP(w http.ResponseWriter, r *http.Request) {
	if backendID := r.Header.Get(utils.HeaderBackendID); backendID != "" {
		p.handleAgentRequest(w, r, backendID)
		return
	}
	id := p.newID()
	log.Printf("Received new frontend request %q", id)
	// Filter out hop-by-hop headers from the request
	for name := range r.Header {
		if isHopByHopHeader(name) {
			r.Header.Del(name)
		}
	}
	pending := newPendingRequest(r)
	p.Lock()
	p.requests[id] = pending
	p.Unlock()

	// Enqueue the request
	select {
	case <-r.Context().Done():
		// The client request was cancelled
		log.Printf("Timeout waiting to enqueue the request ID for %q", id)
		return
	case p.requestIDs <- id:
	}
	log.Printf("Request %q enqueued after %s", id, time.Since(pending.startTime))

	// Pull out and copy the response
	select {
	case <-r.Context().Done():
		// The client request was cancelled
		log.Printf("Timeout waiting for the response to %q", id)
		return
	case resp := <-pending.respChan:
		defer resp.Body.Close()
<<<<<<< HEAD
		for key, vals := range resp.Header {
			w.Header()[key] = vals
=======
		// Copy all of the non-hop-by-hop headers to the proxied response
		for name, vals := range resp.Header {
			if !isHopByHopHeader(name) {
				w.Header()[name] = vals
			}
>>>>>>> b5957ed0
		}
		w.WriteHeader(resp.StatusCode)
		io.Copy(w, resp.Body)
		return
	}
	log.Printf("Response for %q received after %s", id, time.Since(pending.startTime))
}

func main() {
	flag.Parse()
	listener, err := net.Listen("tcp", fmt.Sprintf(":%d", *port))
	if err != nil {
		log.Fatalf("Failed to create the TCP listener for port %d: %v", *port, err)
	}
	log.Printf("Listening on %s", listener.Addr())
	log.Fatal(http.Serve(listener, newProxy()))
}<|MERGE_RESOLUTION|>--- conflicted
+++ resolved
@@ -37,11 +37,6 @@
 	"sync"
 	"time"
 
-<<<<<<< HEAD
-	"context"
-
-=======
->>>>>>> b5957ed0
 	"github.com/google/inverting-proxy/agent/utils"
 )
 
@@ -243,16 +238,11 @@
 		return
 	case resp := <-pending.respChan:
 		defer resp.Body.Close()
-<<<<<<< HEAD
-		for key, vals := range resp.Header {
-			w.Header()[key] = vals
-=======
 		// Copy all of the non-hop-by-hop headers to the proxied response
 		for name, vals := range resp.Header {
 			if !isHopByHopHeader(name) {
 				w.Header()[name] = vals
 			}
->>>>>>> b5957ed0
 		}
 		w.WriteHeader(resp.StatusCode)
 		io.Copy(w, resp.Body)
